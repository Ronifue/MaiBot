--- conflicted
+++ resolved
@@ -217,7 +217,7 @@
         prompt += f"你注意到有人刚刚说：{message_txt}\n"
         prompt += "现在你接下去继续思考，产生新的想法，不要分点输出，输出连贯的内心独白，不要太长，"
         prompt += "记得结合上述的消息，要记得维持住你的人设，注意自己的名字，关注有人刚刚说的内容，不要思考太多:"
-<<<<<<< HEAD
+
         try:
             response, reasoning_content = await self.llm_model.generate_response_async(prompt)
         except Exception as e:
@@ -226,12 +226,7 @@
         self.update_current_mind(response)
 
         self.current_mind = response
-=======
-        reponse, reasoning_content = await self.llm_model.generate_response_async(prompt)
-
-        self.update_current_mind(reponse)
-
->>>>>>> 7b0bdc8f
+
         logger.debug(f"prompt:\n{prompt}\n")
         logger.info(f"麦麦的思考前脑内状态：{self.current_mind}")
         return self.current_mind ,self.past_mind
