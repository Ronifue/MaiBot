import os
from dataclasses import dataclass, field
from typing import Dict, Optional

import tomli
from loguru import logger
from packaging import version
from packaging.version import Version, InvalidVersion
from packaging.specifiers import SpecifierSet,InvalidSpecifier

@dataclass
class BotConfig:
    """机器人配置类"""    
    INNER_VERSION: Version = None

    BOT_QQ: Optional[int] = 1
    BOT_NICKNAME: Optional[str] = None
    
    # 消息处理相关配置
    MIN_TEXT_LENGTH: int = 2  # 最小处理文本长度
    MAX_CONTEXT_SIZE: int = 15  # 上下文最大消息数
    emoji_chance: float = 0.2  # 发送表情包的基础概率
    
    ENABLE_PIC_TRANSLATE: bool = True  # 是否启用图片翻译
    
    talk_allowed_groups = set()
    talk_frequency_down_groups = set()
    thinking_timeout: int = 100  # 思考时间
    
    response_willing_amplifier: float = 1.0  # 回复意愿放大系数
    response_interested_rate_amplifier: float = 1.0  # 回复兴趣度放大系数
    down_frequency_rate: float = 3.5  # 降低回复频率的群组回复意愿降低系数
    
    ban_user_id = set()
    
    build_memory_interval: int = 30  # 记忆构建间隔（秒）
    forget_memory_interval: int = 300  # 记忆遗忘间隔（秒）
    EMOJI_CHECK_INTERVAL: int = 120  # 表情包检查间隔（分钟）
    EMOJI_REGISTER_INTERVAL: int = 10  # 表情包注册间隔（分钟）
    EMOJI_SAVE: bool = True  # 偷表情包
    EMOJI_CHECK: bool = False #是否开启过滤
    EMOJI_CHECK_PROMPT: str = "符合公序良俗" # 表情包过滤要求

    ban_words = set()

    max_response_length: int = 1024  # 最大回复长度
    
    # 模型配置
    llm_reasoning: Dict[str, str] = field(default_factory=lambda: {})
    llm_reasoning_minor: Dict[str, str] = field(default_factory=lambda: {})
    llm_normal: Dict[str, str] = field(default_factory=lambda: {})
    llm_normal_minor: Dict[str, str] = field(default_factory=lambda: {})
    llm_topic_judge: Dict[str, str] = field(default_factory=lambda: {})
    llm_summary_by_topic: Dict[str, str] = field(default_factory=lambda: {})
    llm_emotion_judge: Dict[str, str] = field(default_factory=lambda: {})
    embedding: Dict[str, str] = field(default_factory=lambda: {})
    vlm: Dict[str, str] = field(default_factory=lambda: {})
    moderation: Dict[str, str] = field(default_factory=lambda: {})

    MODEL_R1_PROBABILITY: float = 0.8  # R1模型概率
    MODEL_V3_PROBABILITY: float = 0.1  # V3模型概率
    MODEL_R1_DISTILL_PROBABILITY: float = 0.1  # R1蒸馏模型概率
    
    enable_advance_output: bool = False  # 是否启用高级输出
    enable_kuuki_read: bool = True # 是否启用读空气功能
    
    mood_update_interval: float = 1.0 # 情绪更新间隔 单位秒
    mood_decay_rate: float = 0.95 # 情绪衰减率
    mood_intensity_factor: float = 0.7 # 情绪强度因子

    keywords_reaction_rules = [] # 关键词回复规则

    chinese_typo_enable=True # 是否启用中文错别字生成器
    chinese_typo_error_rate=0.03 # 单字替换概率
    chinese_typo_min_freq=7 # 最小字频阈值
    chinese_typo_tone_error_rate=0.2 # 声调错误概率
    chinese_typo_word_replace_rate=0.02 # 整词替换概率

    # 默认人设
    PROMPT_PERSONALITY=[
        "曾经是一个学习地质的女大学生，现在学习心理学和脑科学，你会刷贴吧",
        "是一个女大学生，你有黑色头发，你会刷小红书",
        "是一个女大学生，你会刷b站，对ACG文化感兴趣"
    ]
    PROMPT_SCHEDULE_GEN="一个曾经学习地质,现在学习心理学和脑科学的女大学生，喜欢刷qq，贴吧，知乎和小红书"
    
    PERSONALITY_1: float = 0.6 # 第一种人格概率
    PERSONALITY_2: float = 0.3 # 第二种人格概率
    PERSONALITY_3: float = 0.1 # 第三种人格概率
    
    @staticmethod
    def get_config_dir() -> str:
        """获取配置文件目录"""
        current_dir = os.path.dirname(os.path.abspath(__file__))
        root_dir = os.path.abspath(os.path.join(current_dir, '..', '..', '..'))
        config_dir = os.path.join(root_dir, 'config')
        if not os.path.exists(config_dir):
            os.makedirs(config_dir)
        return config_dir
    
    @classmethod
    def convert_to_specifierset(cls, value: str) -> SpecifierSet:
        """将 字符串 版本表达式转换成 SpecifierSet
        Args:
            value[str]: 版本表达式(字符串)
        Returns:
            SpecifierSet 
        """

        try:
            converted = SpecifierSet(value)
        except InvalidSpecifier as e:
            logger.error(
                f"{value} 分类使用了错误的版本约束表达式\n",
                "请阅读 https://semver.org/lang/zh-CN/ 修改代码"
            )
            exit(1)

        return converted
    
    @classmethod
    def get_config_version(cls, toml: dict) -> Version:
        """提取配置文件的 SpecifierSet 版本数据 
        Args:
            toml[dict]: 输入的配置文件字典
        Returns:
            Version 
        """

        if 'inner' in toml:
            try:
                config_version : str = toml["inner"]["version"]
            except KeyError as e:
                logger.error(f"配置文件中 inner 段 不存在 {e}, 这是错误的配置文件")
                raise KeyError(f"配置文件中 inner 段 不存在 {e}, 这是错误的配置文件")
        else:
            toml["inner"] = { "version": "0.0.0" }
            config_version = toml["inner"]["version"]
        
        try:
            ver = version.parse(config_version)
        except InvalidVersion as e:
            logger.error(
                "配置文件中 inner段 的 version 键是错误的版本描述\n"
                "请阅读 https://semver.org/lang/zh-CN/ 修改配置，并参考本项目指定的模板进行修改\n"
                "本项目在不同的版本下有不同的模板，请注意识别"
            )
            raise InvalidVersion("配置文件中 inner段 的 version 键是错误的版本描述\n")

        return ver
    
    @classmethod
    def load_config(cls, config_path: str = None) -> "BotConfig":
        """从TOML配置文件加载配置"""
        config = cls()

        def personality(parent: dict):
            personality_config=parent['personality']
            personality=personality_config.get('prompt_personality')
            if len(personality) >= 2:
                logger.info(f"载入自定义人格:{personality}")
                config.PROMPT_PERSONALITY=personality_config.get('prompt_personality',config.PROMPT_PERSONALITY)
            logger.info(f"载入自定义日程prompt:{personality_config.get('prompt_schedule',config.PROMPT_SCHEDULE_GEN)}")
            config.PROMPT_SCHEDULE_GEN=personality_config.get('prompt_schedule',config.PROMPT_SCHEDULE_GEN)
            
            if config.INNER_VERSION in SpecifierSet(">=0.0.2"):
                config.PERSONALITY_1=personality_config.get('personality_1_probability',config.PERSONALITY_1)
                config.PERSONALITY_2=personality_config.get('personality_2_probability',config.PERSONALITY_2)
                config.PERSONALITY_3=personality_config.get('personality_3_probability',config.PERSONALITY_3)

        def emoji(parent: dict):
            emoji_config = parent["emoji"]
            config.EMOJI_CHECK_INTERVAL = emoji_config.get("check_interval", config.EMOJI_CHECK_INTERVAL)
            config.EMOJI_REGISTER_INTERVAL = emoji_config.get("register_interval", config.EMOJI_REGISTER_INTERVAL)
            config.EMOJI_CHECK_PROMPT = emoji_config.get('check_prompt',config.EMOJI_CHECK_PROMPT)
            config.EMOJI_SAVE = emoji_config.get('auto_save',config.EMOJI_SAVE)
            config.EMOJI_CHECK = emoji_config.get('enable_check',config.EMOJI_CHECK)
        
        def cq_code(parent: dict):
            cq_code_config = parent["cq_code"]
            config.ENABLE_PIC_TRANSLATE = cq_code_config.get("enable_pic_translate", config.ENABLE_PIC_TRANSLATE)
        
        def bot(parent: dict):
            # 机器人基础配置
            bot_config = parent["bot"]
            bot_qq = bot_config.get("qq")
            config.BOT_QQ = int(bot_qq)
            config.BOT_NICKNAME = bot_config.get("nickname", config.BOT_NICKNAME)

        def response(parent: dict):
            response_config = parent["response"]
            config.MODEL_R1_PROBABILITY = response_config.get("model_r1_probability", config.MODEL_R1_PROBABILITY)
            config.MODEL_V3_PROBABILITY = response_config.get("model_v3_probability", config.MODEL_V3_PROBABILITY)
            config.MODEL_R1_DISTILL_PROBABILITY = response_config.get("model_r1_distill_probability", config.MODEL_R1_DISTILL_PROBABILITY)
            config.max_response_length = response_config.get("max_response_length", config.max_response_length)
        
        def model(parent: dict):
            # 加载模型配置
            model_config:dict = parent["model"]

            config_list = [
                "llm_reasoning",
                "llm_reasoning_minor",
                "llm_normal",
                "llm_normal_minor",
                "llm_topic_judge",
                "llm_summary_by_topic",
                "llm_emotion_judge",
                "vlm",
                "embedding",
                "moderation"
            ]

            for item in config_list:
                if item in model_config:
                    cfg_item:dict = model_config[item]

                    # base_url 的例子： SILICONFLOW_BASE_URL
                    # key 的例子： SILICONFLOW_KEY
                    cfg_target = {
                        "name" : "",
                        "base_url" : "", 
                        "key" : "",
                        "pri_in" : 0,
                        "pri_out" : 0
                    }

                    if config.INNER_VERSION in SpecifierSet("<=0.0.0"):
                        cfg_target = cfg_item

                    elif config.INNER_VERSION in SpecifierSet(">=0.0.1"):
                        stable_item = ["name","pri_in","pri_out"]
                        pricing_item = ["pri_in","pri_out"]
                        # 从配置中原始拷贝稳定字段
                        for i in stable_item:
                            # 如果 字段 属于计费项 且获取不到，那默认值是 0
                            if i in pricing_item and i not in cfg_item:
                                cfg_target[i] = 0
                            else:
                                # 没有特殊情况则原样复制
                                try:
                                    cfg_target[i] = cfg_item[i]
                                except KeyError as e:
                                    logger.error(f"{item} 中的必要字段 {e} 不存在，请检查")
                                    raise KeyError(f"{item} 中的必要字段 {e} 不存在，请检查")


                        provider = cfg_item.get("provider")
                        if provider == None:
                            logger.error(f"provider 字段在模型配置 {item} 中不存在，请检查")
                            raise KeyError(f"provider 字段在模型配置 {item} 中不存在，请检查")
                        
                        cfg_target["base_url"] = f"{provider}_BASE_URL"
                        cfg_target["key"] = f"{provider}_KEY"

                    
                    # 如果 列表中的项目在 model_config 中，利用反射来设置对应项目
                    setattr(config,item,cfg_target)
                else:
                    logger.error(f"模型 {item} 在config中不存在，请检查")
                    raise KeyError(f"模型 {item} 在config中不存在，请检查")

        def message(parent: dict):
            msg_config = parent["message"]
            config.MIN_TEXT_LENGTH = msg_config.get("min_text_length", config.MIN_TEXT_LENGTH)
            config.MAX_CONTEXT_SIZE = msg_config.get("max_context_size", config.MAX_CONTEXT_SIZE)
            config.emoji_chance = msg_config.get("emoji_chance", config.emoji_chance)
            config.ban_words=msg_config.get("ban_words",config.ban_words)

            if config.INNER_VERSION in SpecifierSet(">=0.0.2"):
                config.thinking_timeout = msg_config.get("thinking_timeout", config.thinking_timeout)
                config.response_willing_amplifier = msg_config.get("response_willing_amplifier", config.response_willing_amplifier)
                config.response_interested_rate_amplifier = msg_config.get("response_interested_rate_amplifier", config.response_interested_rate_amplifier)
                config.down_frequency_rate = msg_config.get("down_frequency_rate", config.down_frequency_rate)

        def memory(parent: dict):
            memory_config = parent["memory"]
            config.build_memory_interval = memory_config.get("build_memory_interval", config.build_memory_interval)
            config.forget_memory_interval = memory_config.get("forget_memory_interval", config.forget_memory_interval)

        def mood(parent: dict):
            mood_config = parent["mood"]
            config.mood_update_interval = mood_config.get("mood_update_interval", config.mood_update_interval)
            config.mood_decay_rate = mood_config.get("mood_decay_rate", config.mood_decay_rate)
            config.mood_intensity_factor = mood_config.get("mood_intensity_factor", config.mood_intensity_factor)

        def keywords_reaction(parent: dict):
            keywords_reaction_config = parent["keywords_reaction"]
            if keywords_reaction_config.get("enable", False):
                config.keywords_reaction_rules = keywords_reaction_config.get("rules", config.keywords_reaction_rules)

        def groups(parent: dict):
            groups_config = parent["groups"]
            config.talk_allowed_groups = set(groups_config.get("talk_allowed", []))
            config.talk_frequency_down_groups = set(groups_config.get("talk_frequency_down", []))
            config.ban_user_id = set(groups_config.get("ban_user_id", []))

        def others(parent: dict):
            others_config = parent["others"]
            config.enable_advance_output = others_config.get("enable_advance_output", config.enable_advance_output)
            config.enable_kuuki_read = others_config.get("enable_kuuki_read", config.enable_kuuki_read)

        # 版本表达式：>=1.0.0,<2.0.0
        # 允许字段：func: method, support: str, notice: str, necessary: bool
        # 如果使用 notice 字段，在该组配置加载时，会展示该字段对用户的警示
        # 例如："notice": "personality 将在 1.3.2 后被移除"，那么在有效版本中的用户就会虽然可以
        # 正常执行程序，但是会看到这条自定义提示
        include_configs = {
            "personality": {
                "func": personality,
                "support": ">=0.0.0"
            },
            "emoji": {
                "func": emoji,
                "support": ">=0.0.0"
            },
            "cq_code": {
                "func": cq_code,
                "support": ">=0.0.0"
            },
            "bot": {
                "func": bot,
                "support": ">=0.0.0"
            },
            "response": {
                "func": response,
                "support": ">=0.0.0"
            },
            "model": {
                "func": model,
                "support": ">=0.0.0"
            },
            "message": {
                "func": message,
                "support": ">=0.0.0"
            },
            "memory": {
                "func": memory,
                "support": ">=0.0.0"
            },
            "mood": {
                "func": mood,
                "support": ">=0.0.0"
            },
            "keywords_reaction": {
                "func": keywords_reaction,
                "support": ">=0.0.2",
                "necessary": False
            },
            "groups": {
                "func": groups,
                "support": ">=0.0.0"
            },
            "others": {
                "func": others,
                "support": ">=0.0.0"
            }
        }

        # 原地修改，将 字符串版本表达式 转换成 版本对象
        for key in include_configs:
            item_support = include_configs[key]["support"]
            include_configs[key]["support"] = cls.convert_to_specifierset(item_support)

        if os.path.exists(config_path):
            with open(config_path, "rb") as f:
                try:
                    toml_dict = tomli.load(f)
                except(tomli.TOMLDecodeError) as e:
                    logger.critical(f"配置文件bot_config.toml填写有误，请检查第{e.lineno}行第{e.colno}处：{e.msg}")
                    exit(1)
                
<<<<<<< HEAD
            if "mood" in toml_dict:
                mood_config = toml_dict["mood"]
                config.mood_update_interval = mood_config.get("mood_update_interval", config.mood_update_interval)
                config.mood_decay_rate = mood_config.get("mood_decay_rate", config.mood_decay_rate)
                config.mood_intensity_factor = mood_config.get("mood_intensity_factor", config.mood_intensity_factor)
            
            # print(toml_dict)
            if "keywords_reaction" in toml_dict:
                # 读取关键词回复配置
                keywords_reaction_config = toml_dict["keywords_reaction"]
                if keywords_reaction_config.get("enable", False):
                    config.keywords_reaction_rules = keywords_reaction_config.get("rules", config.keywords_reaction_rules)

            if "chinese_typo_generator" in toml_dict:
                # 读取中文错别字生成器配置
                chinese_typo_generator_config = toml_dict["chinese_typo_generator"]
                config.chinese_typo_enable = chinese_typo_generator_config.get("enable", config.chinese_typo_enable)
                config.chinese_typo_error_rate = chinese_typo_generator_config.get("error_rate", config.chinese_typo_error_rate)
                config.chinese_typo_min_freq = chinese_typo_generator_config.get("min_freq", config.chinese_typo_min_freq)
                config.chinese_typo_tone_error_rate = chinese_typo_generator_config.get("tone_error_rate", config.chinese_typo_tone_error_rate)
                config.chinese_typo_word_replace_rate = chinese_typo_generator_config.get("word_replace_rate", config.chinese_typo_word_replace_rate)

            # 群组配置
            if "groups" in toml_dict:
                groups_config = toml_dict["groups"]
                config.talk_allowed_groups = set(groups_config.get("talk_allowed", []))
                config.talk_frequency_down_groups = set(groups_config.get("talk_frequency_down", []))
                config.ban_user_id = set(groups_config.get("ban_user_id", []))
            
            if "others" in toml_dict:
                others_config = toml_dict["others"]
                config.enable_advance_output = others_config.get("enable_advance_output", config.enable_advance_output)
                config.enable_kuuki_read = others_config.get("enable_kuuki_read", config.enable_kuuki_read)
            
            logger.success(f"成功加载配置文件: {config_path}")
=======
                # 获取配置文件版本
                config.INNER_VERSION = cls.get_config_version(toml_dict)

                # 如果在配置中找到了需要的项，调用对应项的闭包函数处理
                for key in include_configs:
                    if key in toml_dict:
                        group_specifierset: SpecifierSet = include_configs[key]["support"]

                        # 检查配置文件版本是否在支持范围内
                        if config.INNER_VERSION in group_specifierset:
                            # 如果版本在支持范围内，检查是否存在通知
                            if 'notice' in include_configs[key]:
                                logger.warning(include_configs[key]["notice"])

                            include_configs[key]["func"](toml_dict)

                        else:
                            # 如果版本不在支持范围内，崩溃并提示用户
                            logger.error(
                                f"配置文件中的 '{key}' 字段的版本 ({config.INNER_VERSION}) 不在支持范围内。\n"
                                f"当前程序仅支持以下版本范围: {group_specifierset}"
                            )
                            raise InvalidVersion(f"当前程序仅支持以下版本范围: {group_specifierset}")
                    
                    # 如果 necessary 项目存在，而且显式声明是 False，进入特殊处理
                    elif "necessary" in include_configs[key] and include_configs[key].get("necessary") == False:
                        # 通过 pass 处理的项虽然直接忽略也是可以的，但是为了不增加理解困难，依然需要在这里显式处理
                        if key == "keywords_reaction":
                            pass
                    
                    else:
                        # 如果用户根本没有需要的配置项，提示缺少配置
                        logger.error(f"配置文件中缺少必需的字段: '{key}'")
                        raise KeyError(f"配置文件中缺少必需的字段: '{key}'")

                logger.success(f"成功加载配置文件: {config_path}")
>>>>>>> bd8739e8
                
        return config 
    
# 获取配置文件路径
bot_config_floder_path = BotConfig.get_config_dir()
print(f"正在品鉴配置文件目录: {bot_config_floder_path}")

bot_config_path = os.path.join(bot_config_floder_path, "bot_config.toml")

if os.path.exists(bot_config_path):
    # 如果开发环境配置文件不存在，则使用默认配置文件
    print(f"异常的新鲜，异常的美味: {bot_config_path}")
    logger.info("使用bot配置文件")
else:
    # 配置文件不存在
    logger.error("配置文件不存在，请检查路径: {bot_config_path}")
    raise FileNotFoundError(f"配置文件不存在: {bot_config_path}")

global_config = BotConfig.load_config(config_path=bot_config_path)


if not global_config.enable_advance_output:
    logger.remove()
    pass
<|MERGE_RESOLUTION|>--- conflicted
+++ resolved
@@ -289,6 +289,14 @@
             if keywords_reaction_config.get("enable", False):
                 config.keywords_reaction_rules = keywords_reaction_config.get("rules", config.keywords_reaction_rules)
 
+        def chinese_typo(parent: dict):
+            chinese_typo_config = parent["chinese_typo"]
+            config.chinese_typo_enable = chinese_typo_config.get("enable", config.chinese_typo_enable)
+            config.chinese_typo_error_rate = chinese_typo_config.get("error_rate", config.chinese_typo_error_rate)
+            config.chinese_typo_min_freq = chinese_typo_config.get("min_freq", config.chinese_typo_min_freq)
+            config.chinese_typo_tone_error_rate = chinese_typo_config.get("tone_error_rate", config.chinese_typo_tone_error_rate)
+            config.chinese_typo_word_replace_rate = chinese_typo_config.get("word_replace_rate", config.chinese_typo_word_replace_rate)
+
         def groups(parent: dict):
             groups_config = parent["groups"]
             config.talk_allowed_groups = set(groups_config.get("talk_allowed", []))
@@ -347,6 +355,11 @@
                 "support": ">=0.0.2",
                 "necessary": False
             },
+            "chinese_typo": {
+                "func": chinese_typo,
+                "support": ">=0.0.3",
+                "necessary": False
+            },
             "groups": {
                 "func": groups,
                 "support": ">=0.0.0"
@@ -370,43 +383,6 @@
                     logger.critical(f"配置文件bot_config.toml填写有误，请检查第{e.lineno}行第{e.colno}处：{e.msg}")
                     exit(1)
                 
-<<<<<<< HEAD
-            if "mood" in toml_dict:
-                mood_config = toml_dict["mood"]
-                config.mood_update_interval = mood_config.get("mood_update_interval", config.mood_update_interval)
-                config.mood_decay_rate = mood_config.get("mood_decay_rate", config.mood_decay_rate)
-                config.mood_intensity_factor = mood_config.get("mood_intensity_factor", config.mood_intensity_factor)
-            
-            # print(toml_dict)
-            if "keywords_reaction" in toml_dict:
-                # 读取关键词回复配置
-                keywords_reaction_config = toml_dict["keywords_reaction"]
-                if keywords_reaction_config.get("enable", False):
-                    config.keywords_reaction_rules = keywords_reaction_config.get("rules", config.keywords_reaction_rules)
-
-            if "chinese_typo_generator" in toml_dict:
-                # 读取中文错别字生成器配置
-                chinese_typo_generator_config = toml_dict["chinese_typo_generator"]
-                config.chinese_typo_enable = chinese_typo_generator_config.get("enable", config.chinese_typo_enable)
-                config.chinese_typo_error_rate = chinese_typo_generator_config.get("error_rate", config.chinese_typo_error_rate)
-                config.chinese_typo_min_freq = chinese_typo_generator_config.get("min_freq", config.chinese_typo_min_freq)
-                config.chinese_typo_tone_error_rate = chinese_typo_generator_config.get("tone_error_rate", config.chinese_typo_tone_error_rate)
-                config.chinese_typo_word_replace_rate = chinese_typo_generator_config.get("word_replace_rate", config.chinese_typo_word_replace_rate)
-
-            # 群组配置
-            if "groups" in toml_dict:
-                groups_config = toml_dict["groups"]
-                config.talk_allowed_groups = set(groups_config.get("talk_allowed", []))
-                config.talk_frequency_down_groups = set(groups_config.get("talk_frequency_down", []))
-                config.ban_user_id = set(groups_config.get("ban_user_id", []))
-            
-            if "others" in toml_dict:
-                others_config = toml_dict["others"]
-                config.enable_advance_output = others_config.get("enable_advance_output", config.enable_advance_output)
-                config.enable_kuuki_read = others_config.get("enable_kuuki_read", config.enable_kuuki_read)
-            
-            logger.success(f"成功加载配置文件: {config_path}")
-=======
                 # 获取配置文件版本
                 config.INNER_VERSION = cls.get_config_version(toml_dict)
 
@@ -443,7 +419,6 @@
                         raise KeyError(f"配置文件中缺少必需的字段: '{key}'")
 
                 logger.success(f"成功加载配置文件: {config_path}")
->>>>>>> bd8739e8
                 
         return config 
     
