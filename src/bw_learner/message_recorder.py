import time
import asyncio
from typing import List, Any, Optional
from collections import OrderedDict
from dataclasses import dataclass
from src.common.logger import get_logger
from src.config.config import global_config
from src.chat.message_receive.chat_stream import get_chat_manager
from src.chat.utils.chat_message_builder import get_raw_msg_by_timestamp_with_chat_inclusive
from src.bw_learner.expression_learner import expression_learner_manager
from src.bw_learner.jargon_miner import miner_manager
from src.person_info.person_info import Person

logger = get_logger("bw_learner")


@dataclass
class PersonInfo:
    """参与聊天的人物信息"""
    user_id: str
    user_platform: str
    user_nickname: str
    user_cardname: Optional[str]
    person_name: str
    last_seen_time: float  # 最后发言时间
    
    def get_unique_key(self) -> str:
        """获取唯一标识（用于去重）"""
        return f"{self.user_platform}:{self.user_id}"


class MessageRecorder:
    """
    统一的消息记录器，负责管理时间窗口和消息提取，并将消息分发给 expression_learner 和 jargon_miner
    """

    def __init__(self, chat_id: str) -> None:
        self.chat_id = chat_id
        self.chat_stream = get_chat_manager().get_stream(chat_id)
        self.chat_name = get_chat_manager().get_stream_name(chat_id) or chat_id

        # 维护每个chat的上次提取时间
        self.last_extraction_time: float = time.time()

        # 提取锁，防止并发执行
        self._extraction_lock = asyncio.Lock()
<<<<<<< HEAD
        
        # 维护参与该chat_id的人物列表（最多30个，使用OrderedDict保持插入顺序）
        # key: f"{platform}:{user_id}", value: PersonInfo
        self._person_list: OrderedDict[str, PersonInfo] = OrderedDict()
        self._max_person_count = 30
        
=======

>>>>>>> 74a2f434
        # 获取 expression 和 jargon 的配置参数
        self._init_parameters()

        # 获取 expression_learner 和 jargon_miner 实例
        self.expression_learner = expression_learner_manager.get_expression_learner(chat_id)
        self.jargon_miner = miner_manager.get_miner(chat_id)

    def _init_parameters(self) -> None:
        """初始化提取参数"""
        # 获取 expression 配置
        _, self.enable_expression_learning, self.enable_jargon_learning = (
            global_config.expression.get_expression_config_for_chat(self.chat_id)
        )
        self.min_messages_for_extraction = 30
        self.min_extraction_interval = 60

        logger.debug(
            f"MessageRecorder 初始化: chat_id={self.chat_id}, "
            f"min_messages={self.min_messages_for_extraction}, "
            f"min_interval={self.min_extraction_interval}"
        )

    def should_trigger_extraction(self) -> bool:
        """
        检查是否应该触发消息提取

        Returns:
            bool: 是否应该触发提取
        """
        # 检查时间间隔
        time_diff = time.time() - self.last_extraction_time
        if time_diff < self.min_extraction_interval:
            return False

        # 检查消息数量
        recent_messages = get_raw_msg_by_timestamp_with_chat_inclusive(
            chat_id=self.chat_id,
            timestamp_start=self.last_extraction_time,
            timestamp_end=time.time(),
        )

        if not recent_messages or len(recent_messages) < self.min_messages_for_extraction:
            return False

        return True

    async def extract_and_distribute(self) -> None:
        """
        提取消息并分发给 expression_learner 和 jargon_miner
        """
        # 使用异步锁防止并发执行
        async with self._extraction_lock:
            # 在锁内检查，避免并发触发
            if not self.should_trigger_extraction():
                return

            # 检查 chat_stream 是否存在
            if not self.chat_stream:
                return

            # 记录本次提取的时间窗口，避免重复提取
            extraction_start_time = self.last_extraction_time
            extraction_end_time = time.time()

            # 立即更新提取时间，防止并发触发
            self.last_extraction_time = extraction_end_time

            try:
                logger.info(f"在聊天流 {self.chat_name} 开始统一消息提取和分发")

                # 拉取提取窗口内的消息
                messages = get_raw_msg_by_timestamp_with_chat_inclusive(
                    chat_id=self.chat_id,
                    timestamp_start=extraction_start_time,
                    timestamp_end=extraction_end_time,
                )

                if not messages:
                    logger.debug(f"聊天流 {self.chat_name} 没有新消息，跳过提取")
                    return

                # 按时间排序，确保顺序一致
                messages = sorted(messages, key=lambda msg: msg.time or 0)
<<<<<<< HEAD
                
                # 更新参与聊天的人物列表
                self._update_person_list(messages)
                
                logger.info(f"聊天流 {self.chat_name} 的人物列表: {self._person_list}")
                
=======

>>>>>>> 74a2f434
                logger.info(
                    f"聊天流 {self.chat_name} 提取到 {len(messages)} 条消息，"
                    f"时间窗口: {extraction_start_time:.2f} - {extraction_end_time:.2f}"
                )

                # 分别触发 expression_learner 和 jargon_miner 的处理
                # 传递提取的消息，避免它们重复获取
                # 触发 expression 学习（如果启用）
                if self.enable_expression_learning:
                    asyncio.create_task(
                        self._trigger_expression_learning(extraction_start_time, extraction_end_time, messages)
                    )

                # 触发 jargon 提取（如果启用），传递消息
                # if self.enable_jargon_learning:
                # asyncio.create_task(
                # self._trigger_jargon_extraction(extraction_start_time, extraction_end_time, messages)
                # )

            except Exception as e:
                logger.error(f"为聊天流 {self.chat_name} 提取和分发消息失败: {e}")
                import traceback

                traceback.print_exc()
                # 即使失败也保持时间戳更新，避免频繁重试

    async def _trigger_expression_learning(
        self, timestamp_start: float, timestamp_end: float, messages: List[Any]
    ) -> None:
        """
        触发 expression 学习，使用指定的消息列表

        Args:
            timestamp_start: 开始时间戳
            timestamp_end: 结束时间戳
            messages: 消息列表
        """
        try:
<<<<<<< HEAD
            # 传递消息和过滤函数给 ExpressionLearner
            learnt_style = await self.expression_learner.learn_and_store(
                messages=messages,
                person_name_filter=self.contains_person_name
            )
            
=======
            # 传递消息给 ExpressionLearner（必需参数）
            learnt_style = await self.expression_learner.learn_and_store(messages=messages)

>>>>>>> 74a2f434
            if learnt_style:
                logger.info(f"聊天流 {self.chat_name} 表达学习完成")
            else:
                logger.debug(f"聊天流 {self.chat_name} 表达学习未获得有效结果")
        except Exception as e:
            logger.error(f"为聊天流 {self.chat_name} 触发表达学习失败: {e}")
            import traceback

            traceback.print_exc()

    async def _trigger_jargon_extraction(
        self, timestamp_start: float, timestamp_end: float, messages: List[Any]
    ) -> None:
        """
        触发 jargon 提取，使用指定的消息列表

        Args:
            timestamp_start: 开始时间戳
            timestamp_end: 结束时间戳
            messages: 消息列表
        """
        try:
<<<<<<< HEAD
            # 传递消息和过滤函数给 JargonMiner
            await self.jargon_miner.run_once(
                messages=messages,
                person_name_filter=self.contains_person_name
            )
            
=======
            # 传递消息给 JargonMiner，避免它重复获取
            await self.jargon_miner.run_once(messages=messages)

>>>>>>> 74a2f434
        except Exception as e:
            logger.error(f"为聊天流 {self.chat_name} 触发黑话提取失败: {e}")
            import traceback

            traceback.print_exc()
    
    def _update_person_list(self, messages: List[Any]) -> None:
        """
        从消息中提取人物信息并更新人物列表
        
        Args:
            messages: 消息列表
        """
        for msg in messages:
            # 获取消息发送者信息
            # 消息对象可能是 DatabaseMessages，它有 user_info 属性
            if hasattr(msg, 'user_info'):
                # DatabaseMessages 类型
                user_info = msg.user_info
                user_id = getattr(user_info, 'user_id', None) or ''
                user_platform = getattr(user_info, 'platform', None) or ''
                user_nickname = getattr(user_info, 'user_nickname', None) or ''
                user_cardname = getattr(user_info, 'user_cardname', None)
            else:
                # 直接属性访问
                user_id = getattr(msg, 'user_id', None) or ''
                user_platform = getattr(msg, 'user_platform', None) or ''
                user_nickname = getattr(msg, 'user_nickname', None) or ''
                user_cardname = getattr(msg, 'user_cardname', None)
            
            msg_time = getattr(msg, 'time', time.time())
            
            # 检查必要信息
            if not user_id or not user_platform:
                continue
            
            # 获取 person_name
            try:
                person = Person(platform=user_platform, user_id=str(user_id))
                person_name = person.person_name or user_nickname or (user_cardname if user_cardname else "未知用户")
            except Exception as e:
                logger.info(f"获取person_name失败: {e}, 使用nickname")
                person_name = user_nickname or (user_cardname if user_cardname else "未知用户")
            
            # 生成唯一key
            unique_key = f"{user_platform}:{user_id}"
            
            # 如果已存在，更新最后发言时间
            if unique_key in self._person_list:
                self._person_list[unique_key].last_seen_time = msg_time
                # 移动到末尾（表示最近活跃）
                self._person_list.move_to_end(unique_key)
            else:
                # 如果超过最大数量，移除最早的（最前面的）
                if len(self._person_list) >= self._max_person_count:
                    oldest_key = next(iter(self._person_list))
                    del self._person_list[oldest_key]
                    logger.info(f"人物列表已满，移除最早的人物: {oldest_key}")
                
                # 添加新人物
                person_info = PersonInfo(
                    user_id=str(user_id),
                    user_platform=user_platform,
                    user_nickname=user_nickname or "",
                    user_cardname=user_cardname,
                    person_name=person_name,
                    last_seen_time=msg_time
                )
                self._person_list[unique_key] = person_info
                logger.info(f"添加新人物到列表: {unique_key}, person_name={person_name}")
    
    def contains_person_name(self, content: str) -> bool:
        """
        检查内容是否包含任何参与聊天的人物的名称或昵称
        
        Args:
            content: 要检查的内容
            
        Returns:
            bool: 如果包含任何人物名称或昵称，返回True
        """
        if not content or not self._person_list:
            return False
        
        content_lower = content.strip().lower()
        if not content_lower:
            return False
        
        # 检查所有人物
        for person_info in self._person_list.values():
            # 检查 person_name
            if person_info.person_name:
                person_name_lower = person_info.person_name.strip().lower()
                if person_name_lower and person_name_lower in content_lower:
                    logger.debug(f"内容包含person_name: {person_info.person_name} in {content}")
                    return True
            
            # 检查 user_nickname
            if person_info.user_nickname:
                nickname_lower = person_info.user_nickname.strip().lower()
                if nickname_lower and nickname_lower in content_lower:
                    logger.debug(f"内容包含nickname: {person_info.user_nickname} in {content}")
                    return True
            
            # 检查 user_cardname（群昵称）
            if person_info.user_cardname:
                cardname_lower = person_info.user_cardname.strip().lower()
                if cardname_lower and cardname_lower in content_lower:
                    logger.debug(f"内容包含cardname: {person_info.user_cardname} in {content}")
                    return True
        
        return False


class MessageRecorderManager:
    """MessageRecorder 管理器"""

    def __init__(self) -> None:
        self._recorders: dict[str, MessageRecorder] = {}

    def get_recorder(self, chat_id: str) -> MessageRecorder:
        """获取或创建指定 chat_id 的 MessageRecorder"""
        if chat_id not in self._recorders:
            self._recorders[chat_id] = MessageRecorder(chat_id)
        return self._recorders[chat_id]


# 全局管理器实例
recorder_manager = MessageRecorderManager()


async def extract_and_distribute_messages(chat_id: str) -> None:
    """
    统一的消息提取和分发入口函数

    Args:
        chat_id: 聊天流ID
    """
    recorder = recorder_manager.get_recorder(chat_id)
    await recorder.extract_and_distribute()<|MERGE_RESOLUTION|>--- conflicted
+++ resolved
@@ -1,32 +1,14 @@
 import time
 import asyncio
-from typing import List, Any, Optional
-from collections import OrderedDict
-from dataclasses import dataclass
+from typing import List, Any
 from src.common.logger import get_logger
 from src.config.config import global_config
 from src.chat.message_receive.chat_stream import get_chat_manager
 from src.chat.utils.chat_message_builder import get_raw_msg_by_timestamp_with_chat_inclusive
 from src.bw_learner.expression_learner import expression_learner_manager
 from src.bw_learner.jargon_miner import miner_manager
-from src.person_info.person_info import Person
 
 logger = get_logger("bw_learner")
-
-
-@dataclass
-class PersonInfo:
-    """参与聊天的人物信息"""
-    user_id: str
-    user_platform: str
-    user_nickname: str
-    user_cardname: Optional[str]
-    person_name: str
-    last_seen_time: float  # 最后发言时间
-    
-    def get_unique_key(self) -> str:
-        """获取唯一标识（用于去重）"""
-        return f"{self.user_platform}:{self.user_id}"
 
 
 class MessageRecorder:
@@ -44,16 +26,7 @@
 
         # 提取锁，防止并发执行
         self._extraction_lock = asyncio.Lock()
-<<<<<<< HEAD
-        
-        # 维护参与该chat_id的人物列表（最多30个，使用OrderedDict保持插入顺序）
-        # key: f"{platform}:{user_id}", value: PersonInfo
-        self._person_list: OrderedDict[str, PersonInfo] = OrderedDict()
-        self._max_person_count = 30
-        
-=======
-
->>>>>>> 74a2f434
+
         # 获取 expression 和 jargon 的配置参数
         self._init_parameters()
 
@@ -137,16 +110,7 @@
 
                 # 按时间排序，确保顺序一致
                 messages = sorted(messages, key=lambda msg: msg.time or 0)
-<<<<<<< HEAD
-                
-                # 更新参与聊天的人物列表
-                self._update_person_list(messages)
-                
-                logger.info(f"聊天流 {self.chat_name} 的人物列表: {self._person_list}")
-                
-=======
-
->>>>>>> 74a2f434
+
                 logger.info(
                     f"聊天流 {self.chat_name} 提取到 {len(messages)} 条消息，"
                     f"时间窗口: {extraction_start_time:.2f} - {extraction_end_time:.2f}"
@@ -185,18 +149,9 @@
             messages: 消息列表
         """
         try:
-<<<<<<< HEAD
-            # 传递消息和过滤函数给 ExpressionLearner
-            learnt_style = await self.expression_learner.learn_and_store(
-                messages=messages,
-                person_name_filter=self.contains_person_name
-            )
-            
-=======
             # 传递消息给 ExpressionLearner（必需参数）
             learnt_style = await self.expression_learner.learn_and_store(messages=messages)
 
->>>>>>> 74a2f434
             if learnt_style:
                 logger.info(f"聊天流 {self.chat_name} 表达学习完成")
             else:
@@ -219,130 +174,14 @@
             messages: 消息列表
         """
         try:
-<<<<<<< HEAD
-            # 传递消息和过滤函数给 JargonMiner
-            await self.jargon_miner.run_once(
-                messages=messages,
-                person_name_filter=self.contains_person_name
-            )
-            
-=======
             # 传递消息给 JargonMiner，避免它重复获取
             await self.jargon_miner.run_once(messages=messages)
 
->>>>>>> 74a2f434
         except Exception as e:
             logger.error(f"为聊天流 {self.chat_name} 触发黑话提取失败: {e}")
             import traceback
 
             traceback.print_exc()
-    
-    def _update_person_list(self, messages: List[Any]) -> None:
-        """
-        从消息中提取人物信息并更新人物列表
-        
-        Args:
-            messages: 消息列表
-        """
-        for msg in messages:
-            # 获取消息发送者信息
-            # 消息对象可能是 DatabaseMessages，它有 user_info 属性
-            if hasattr(msg, 'user_info'):
-                # DatabaseMessages 类型
-                user_info = msg.user_info
-                user_id = getattr(user_info, 'user_id', None) or ''
-                user_platform = getattr(user_info, 'platform', None) or ''
-                user_nickname = getattr(user_info, 'user_nickname', None) or ''
-                user_cardname = getattr(user_info, 'user_cardname', None)
-            else:
-                # 直接属性访问
-                user_id = getattr(msg, 'user_id', None) or ''
-                user_platform = getattr(msg, 'user_platform', None) or ''
-                user_nickname = getattr(msg, 'user_nickname', None) or ''
-                user_cardname = getattr(msg, 'user_cardname', None)
-            
-            msg_time = getattr(msg, 'time', time.time())
-            
-            # 检查必要信息
-            if not user_id or not user_platform:
-                continue
-            
-            # 获取 person_name
-            try:
-                person = Person(platform=user_platform, user_id=str(user_id))
-                person_name = person.person_name or user_nickname or (user_cardname if user_cardname else "未知用户")
-            except Exception as e:
-                logger.info(f"获取person_name失败: {e}, 使用nickname")
-                person_name = user_nickname or (user_cardname if user_cardname else "未知用户")
-            
-            # 生成唯一key
-            unique_key = f"{user_platform}:{user_id}"
-            
-            # 如果已存在，更新最后发言时间
-            if unique_key in self._person_list:
-                self._person_list[unique_key].last_seen_time = msg_time
-                # 移动到末尾（表示最近活跃）
-                self._person_list.move_to_end(unique_key)
-            else:
-                # 如果超过最大数量，移除最早的（最前面的）
-                if len(self._person_list) >= self._max_person_count:
-                    oldest_key = next(iter(self._person_list))
-                    del self._person_list[oldest_key]
-                    logger.info(f"人物列表已满，移除最早的人物: {oldest_key}")
-                
-                # 添加新人物
-                person_info = PersonInfo(
-                    user_id=str(user_id),
-                    user_platform=user_platform,
-                    user_nickname=user_nickname or "",
-                    user_cardname=user_cardname,
-                    person_name=person_name,
-                    last_seen_time=msg_time
-                )
-                self._person_list[unique_key] = person_info
-                logger.info(f"添加新人物到列表: {unique_key}, person_name={person_name}")
-    
-    def contains_person_name(self, content: str) -> bool:
-        """
-        检查内容是否包含任何参与聊天的人物的名称或昵称
-        
-        Args:
-            content: 要检查的内容
-            
-        Returns:
-            bool: 如果包含任何人物名称或昵称，返回True
-        """
-        if not content or not self._person_list:
-            return False
-        
-        content_lower = content.strip().lower()
-        if not content_lower:
-            return False
-        
-        # 检查所有人物
-        for person_info in self._person_list.values():
-            # 检查 person_name
-            if person_info.person_name:
-                person_name_lower = person_info.person_name.strip().lower()
-                if person_name_lower and person_name_lower in content_lower:
-                    logger.debug(f"内容包含person_name: {person_info.person_name} in {content}")
-                    return True
-            
-            # 检查 user_nickname
-            if person_info.user_nickname:
-                nickname_lower = person_info.user_nickname.strip().lower()
-                if nickname_lower and nickname_lower in content_lower:
-                    logger.debug(f"内容包含nickname: {person_info.user_nickname} in {content}")
-                    return True
-            
-            # 检查 user_cardname（群昵称）
-            if person_info.user_cardname:
-                cardname_lower = person_info.user_cardname.strip().lower()
-                if cardname_lower and cardname_lower in content_lower:
-                    logger.debug(f"内容包含cardname: {person_info.user_cardname} in {content}")
-                    return True
-        
-        return False
 
 
 class MessageRecorderManager:
